--- conflicted
+++ resolved
@@ -179,17 +179,12 @@
 ;     FITS header
 ;
 ; :Keywords:
-<<<<<<< HEAD
 ;   dimensions : in, required, type=fltarr(2)
 ;     dimensions of target window
-;-
-pro mg_fits_browser::display_image, data, header, dimensions=dimensions
-=======
 ;   filename : in, optional, type=string
 ;     filename of file containing image
 ;-
-pro mg_fits_browser::display_image, data, header, filename=filename
->>>>>>> 362385ca
+pro mg_fits_browser::display_image, data, header, filename=filename, dimensions=dimensions
   compile_opt strictarr
 
   ndims = size(data, /n_dimensions)
@@ -235,17 +230,12 @@
 ;     FITS header
 ;
 ; :Keywords:
-<<<<<<< HEAD
 ;   dimensions : in, required, type=fltarr(2)
 ;     dimensions of target window
-;-
-pro mg_fits_browser::annotate_image, data, header, dimensions=dimensions
-=======
 ;   filename : in, optional, type=string
 ;     filename of file containing image
 ;-
-pro mg_fits_browser::annotate_image, data, header, filename=filename
->>>>>>> 362385ca
+pro mg_fits_browser::annotate_image, data, header, filename=filename, dimensions=dimensions
   compile_opt strictarr
 
   ; by default nothing is done
@@ -287,32 +277,16 @@
 
 ;+
 ; Display the image and its annotations (if desired).
-<<<<<<< HEAD
-;-
-pro mg_fits_browser::display
-  compile_opt strictarr
-
-  if (n_elements(*self.current_data) eq 0L) then return
-=======
-;
-; :Params:
-;   data : in, required, type=2D array
-;     data to display
-;   header : in, required, type=strarr
-;     FITS header
 ;
 ; :Keywords:
 ;   filename : in, optional, type=string
 ;     filename of file containing image
 ;-
-pro mg_fits_browser::display, data, header, filename=filename
-  compile_opt strictarr
-
-  self->display_image, data, header, filename=filename
-  if (self.annotate) then self->annotate_image, data, header, filename=filename
-end
-
->>>>>>> 362385ca
+;-
+pro mg_fits_browser::display, filename=filename
+  compile_opt strictarr
+
+  if (n_elements(*self.current_data) eq 0L) then return
 
   draw_wid = widget_info(self.tlb, find_by_uname='draw')
   geo_info = widget_info(draw_wid, /geometry)
@@ -325,24 +299,13 @@
   wset, self.draw_id
   dimensions = [geo_info.draw_xsize, geo_info.draw_ysize]
   self->display_image, *self.current_data, *self.current_header, $
-                       dimensions=dimensions
+                       filename=filename, dimensions=dimensions
   if (self.annotate) then self->annotate_image, *self.current_data, *self.current_header, dimensions=dimensions
 
-<<<<<<< HEAD
   ; reset graphics status
   wset, old_win_id
   tvlct, rgb
   device, decomposed=odec
-=======
-        fits_open, f, fcb
-        fits_read, fcb, data, header, exten_no=e
-        fits_close, fcb
-      end
-    else:
-  endcase
-
-  self->display, data, header, filename=f
->>>>>>> 362385ca
 end
 
 
@@ -812,58 +775,8 @@
                                                        /bitmap
         endelse
 
-<<<<<<< HEAD
         if (self.currently_selected[0] le 0L) then return
         self->display
-=======
-        if (self.currently_selected le 0L) then return
-        self->redisplay
-      end
-    'fits:file': begin
-        self.currently_selected = event.id
-
-        widget_control, event.id, get_uvalue=f
-        self->set_status, f
-
-        fits_open, f, fcb
-        fits_read, fcb, data, header, exten_no=0
-        fits_close, fcb
-
-        annotate_button = widget_info(self.tlb, find_by_uname='annotate')
-        widget_control, annotate_button, $
-                        sensitive=self->annotate_available(data, header, filename=f)
-
-        *self.current_data = data
-        self->display, data, header, filename=f
-
-        header_widget = widget_info(self.tlb, find_by_uname='fits_header')
-        widget_control, header_widget, set_value=header
-        self->select_header_text, event
-      end
-    'fits:extension': begin
-        self.currently_selected = event.id
-
-        widget_control, event.id, get_uvalue=e
-        self->set_status, string(e, format='(%"Extension: %d")')
-
-        parent_id = widget_info(event.id, /parent)
-        widget_control, parent_id, get_uvalue=f
-
-        fits_open, f, fcb
-        fits_read, fcb, data, header, exten_no=e
-        fits_close, fcb
-
-        annotate_button = widget_info(self.tlb, find_by_uname='annotate')
-        widget_control, annotate_button, $
-                        sensitive=self->annotate_available(data, header, filename=f)
-
-        *self.current_data = data
-        self->display, data, header, filename=f
-
-        header_widget = widget_info(self.tlb, find_by_uname='fits_header')
-        widget_control, header_widget, set_value=header
-        self->select_header_text, event
->>>>>>> 362385ca
       end
     'fits:file': self->_handle_tree_event, event
     'fits:extension': self->_handle_tree_event, event
